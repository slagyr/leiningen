(ns leiningen.uberjar
  "Create a jar containing the compiled code, source, and all dependencies."
  (:require [clojure.xml :as xml])
  (:use [clojure.zip :only [xml-zip]]
        [clojure.java.io :only [file copy]]
        [clojure.contrib.zip-filter.xml :only [xml-> tag=]]
<<<<<<< HEAD
        [leiningen.clean :only [clean]]
        [leiningen.jar :only [get-jar-filename jar]])
=======
        [leiningen.jar :only [get-default-jar-name get-jar-filename jar]])
>>>>>>> ae72f2db
  (:import [java.util.zip ZipFile ZipOutputStream ZipEntry]
           [java.io File FileOutputStream PrintWriter]))

(defn read-components [zipfile]
  (when-let [entry (.getEntry zipfile "META-INF/plexus/components.xml")]
    (-> (xml-> (xml-zip (xml/parse (.getInputStream zipfile entry)))
               (tag= :components))
        first first :content)))

(defn copy-entries
  "Copies the entries of ZipFile in to the ZipOutputStream out, skipping
  the entries which satisfy skip-pred. Returns the names of the
  entries copied."
  [in out & [skip-pred]]
  (for [file (enumeration-seq (.entries in))
        :when (not (skip-pred file))]
    (do
      (.setCompressedSize file -1) ; some jars report size incorrectly
      (.putNextEntry out file)
      (copy (.getInputStream in file) out)
      (.closeEntry out)
      (.getName file))))

;; we have to keep track of every entry we've copied so that we can
;; skip duplicates.  We also collect together all the plexus components so
;; that we can merge them.
(defn include-dep [out [skip-set components] dep]
  (println "Including" (.getName dep))
  (with-open [zipfile (ZipFile. dep)]
    [(into skip-set (copy-entries zipfile out #(skip-set (.getName %))))
     (concat components (read-components zipfile))]))

(defn get-default-uberjar-name [project]
  (or (:uberjar-name project)
      (str (:name project) \- (:version project) "-standalone.jar")))

(defn uberjar
  "Create a jar like the jar task, but including the contents of each of
the dependency jars. Suitable for standalone distribution."
<<<<<<< HEAD
  [project]
  (clean project)
  (jar project)
  (let [jarname-base  (str (:name project) \- (:version project))
        standalone-base (str jarname-base "-standalone.jar")
        standalone-filename (get-jar-filename project standalone-base)]
    (with-open [out (-> (file standalone-filename)
                        (FileOutputStream.) (ZipOutputStream.))]
      (let [deps (->> (.listFiles (file (:library-path project)))
                      (filter #(.endsWith (.getName %) ".jar"))
                      (cons (file (get-jar-filename
                                   project (str jarname-base ".jar")))))
            [_ components] (reduce (partial include-dep out)
                                   [#{"META-INF/plexus/components.xml"} nil]
                                   deps)]
        (when-not (empty? components)
          (.putNextEntry out (ZipEntry. "META-INF/plexus/components.xml"))
          (binding [*out* (PrintWriter. out)]
            (xml/emit {:tag :component-set
                       :content
                       [{:tag :components
                         :content
                         components}]})
            (.flush *out*))
          (.closeEntry out))))
    (println "Created" standalone-filename)))
=======
  ([project uberjar-name]
     (jar project)
     (let [standalone-filename (get-jar-filename project uberjar-name)]
       (with-open [out (-> (file standalone-filename)
                           (FileOutputStream.) (ZipOutputStream.))]
         (let [deps (->> (.listFiles (file (:library-path project)))
                         (filter #(.endsWith (.getName %) ".jar"))
                         (cons (file (get-jar-filename
                                      project (get-default-jar-name project)))))
               [_ components] (reduce (partial include-dep out)
                                      [#{"META-INF/plexus/components.xml"} nil]
                                      deps)]
           (when-not (empty? components)
             (.putNextEntry out (ZipEntry. "META-INF/plexus/components.xml"))
             (binding [*out* (PrintWriter. out)]
               (xml/emit {:tag :component-set
                          :content
                          [{:tag :components
                            :content
                            components}]})
               (.flush *out*))
             (.closeEntry out))))
       (println "Created" standalone-filename)))
  ([project] (uberjar project (get-default-uberjar-name project))))
>>>>>>> ae72f2db
<|MERGE_RESOLUTION|>--- conflicted
+++ resolved
@@ -4,12 +4,8 @@
   (:use [clojure.zip :only [xml-zip]]
         [clojure.java.io :only [file copy]]
         [clojure.contrib.zip-filter.xml :only [xml-> tag=]]
-<<<<<<< HEAD
         [leiningen.clean :only [clean]]
-        [leiningen.jar :only [get-jar-filename jar]])
-=======
         [leiningen.jar :only [get-default-jar-name get-jar-filename jar]])
->>>>>>> ae72f2db
   (:import [java.util.zip ZipFile ZipOutputStream ZipEntry]
            [java.io File FileOutputStream PrintWriter]))
 
@@ -49,35 +45,8 @@
 (defn uberjar
   "Create a jar like the jar task, but including the contents of each of
 the dependency jars. Suitable for standalone distribution."
-<<<<<<< HEAD
-  [project]
-  (clean project)
-  (jar project)
-  (let [jarname-base  (str (:name project) \- (:version project))
-        standalone-base (str jarname-base "-standalone.jar")
-        standalone-filename (get-jar-filename project standalone-base)]
-    (with-open [out (-> (file standalone-filename)
-                        (FileOutputStream.) (ZipOutputStream.))]
-      (let [deps (->> (.listFiles (file (:library-path project)))
-                      (filter #(.endsWith (.getName %) ".jar"))
-                      (cons (file (get-jar-filename
-                                   project (str jarname-base ".jar")))))
-            [_ components] (reduce (partial include-dep out)
-                                   [#{"META-INF/plexus/components.xml"} nil]
-                                   deps)]
-        (when-not (empty? components)
-          (.putNextEntry out (ZipEntry. "META-INF/plexus/components.xml"))
-          (binding [*out* (PrintWriter. out)]
-            (xml/emit {:tag :component-set
-                       :content
-                       [{:tag :components
-                         :content
-                         components}]})
-            (.flush *out*))
-          (.closeEntry out))))
-    (println "Created" standalone-filename)))
-=======
   ([project uberjar-name]
+     (clean project)
      (jar project)
      (let [standalone-filename (get-jar-filename project uberjar-name)]
        (with-open [out (-> (file standalone-filename)
@@ -100,5 +69,4 @@
                (.flush *out*))
              (.closeEntry out))))
        (println "Created" standalone-filename)))
-  ([project] (uberjar project (get-default-uberjar-name project))))
->>>>>>> ae72f2db
+  ([project] (uberjar project (get-default-uberjar-name project))))