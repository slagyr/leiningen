#!/bin/bash

LEIN_VERSION="1.6.0-SNAPSHOT"
export LEIN_VERSION

if [ `whoami` = "root" ] && [ "$LEIN_ROOT" = "" ]; then
    echo "WARNING: You're currently running as root; probably by accident."
    echo "Press control-C to abort or Enter to continue as root."
    echo "Set LEIN_ROOT to disable this warning."
    read _
fi

# cd to the project root, if applicable
NOT_FOUND=1
ORIGINAL_PWD="$PWD"
<<<<<<< HEAD
while [ ! -r "$PWD/project.clj" ] && [ "$PWD" != "/" ] && [ $NOT_FOUND -ne 0 ]; do
=======
while [ ! -r "$PWD/project.clj" ] && [ "$PWD" != "/" ] && [ $NOT_FOUND -ne 0 ]
do
>>>>>>> 015d19b5
    cd ..
    if [ "$(dirname "$PWD")" = "/" ]; then
        NOT_FOUND=0
        cd "$ORIGINAL_PWD"
    fi
done

# Support $JAVA_OPTS for backwards-compatibility.
JVM_OPTS=${JVM_OPTS:-$JAVA_OPTS}
JAVA_CMD=${JAVA_CMD:-"java"}
LEIN_HOME=${LEIN_HOME:-"$HOME/.lein"}

<<<<<<< HEAD
LEIN_PLUGINS="$(ls -1 lib/dev/*jar 2> /dev/null | tr \\n \:)"
LEIN_USER_PLUGINS="$(ls -1 $LEIN_HOME/plugins/*jar 2> /dev/null | tr \\n \:)"
CLASSPATH=$CLASSPATH:$LEIN_USER_PLUGINS:$LEIN_PLUGINS:test/:src/
CLOJURE_JAR="/usr/share/java/clojure-1.2.1.jar"
=======
DEV_PLUGINS="$(ls -1 lib/dev/*jar 2> /dev/null)"
USER_PLUGINS="$(ls -1 "$LEIN_HOME"/plugins/*jar 2> /dev/null)"

artifact_name () {
    echo "$1" | sed -e "s/.*\/\(.*\)/\1/" | \
        rev | sed -e "s/raj[-[:digit:].]*-\(.*\)/\1/" | rev
}

unique_user_plugins () {
    saveIFS="$IFS"
    IFS="$(printf '\n\t')"

    plugins="$(echo "$DEV_PLUGINS"; echo "$USER_PLUGINS")"
    artifacts="$(for i in $plugins; do echo "$(artifact_name "$i")"; done)"
    duplicates="$(echo "$artifacts" | sort | uniq -d)"

    if [ -z "$duplicates" ]; then
        echo "$USER_PLUGINS"
    else
        for i in $USER_PLUGINS; do
            artifact="$(artifact_name "$i")"
            if ! echo "$duplicates" | grep -xq "$artifact"; then
                echo "$i"
            fi
        done
    fi
    IFS="$saveIFS"
}

LEIN_PLUGIN_PATH="$(echo "$DEV_PLUGINS" | tr \\n :)"
LEIN_USER_PLUGIN_PATH="$(echo "$(unique_user_plugins)" | tr \\n :)"
CLASSPATH="$CLASSPATH:$LEIN_PLUGIN_PATH:$LEIN_USER_PLUGIN_PATH:test/:src/"
LEIN_JAR="$HOME/.lein/self-installs/leiningen-$LEIN_VERSION-standalone.jar"
CLOJURE_JAR="$HOME/.m2/repository/org/clojure/clojure/1.2.0/clojure-1.2.0.jar"
NULL_DEVICE=/dev/null
>>>>>>> 015d19b5

for JAR in lein/'*' \
    jtidy.jar ant.jar ant-launcher.jar xml-apis.jar; do
    CLASSPATH="$CLASSPATH":"/usr/share/java/$JAR"
done

if [ $DEBUG ]; then
    echo $CLASSPATH
    echo $CLOJURE_JAR
fi

# Use rlwrap if it's available
if ([ "$1" = "repl" ] || [ "$1" = "interactive" ] || [ "$1" = "int" ]) &&
    [ -z $INSIDE_EMACS ] && [ "$TERM" != "dumb" ]; then
    RLWRAP=`which rlwrap`
    RLWRAP="$RLWRAP -m -q '\"'" # custom quote chars
fi

<<<<<<< HEAD
# The -Xbootclasspath argument is optional here: if the jar
# doesn't exist everything will still work, it will just have a
# slower JVM boot.
exec $RLWRAP $JAVA_CMD -Xbootclasspath/a:"$CLOJURE_JAR" -client $JVM_OPTS \
    -cp "$CLASSPATH" -Dleiningen.original.pwd="$ORIGINAL_PWD" \
    clojure.main -e "(use 'leiningen.core)(-main)" /dev/null $@
=======
export JAVA_CMD=${JAVA_CMD:-"java"}

# Support $JAVA_OPTS for backwards-compatibility.
export JVM_OPTS=${JVM_OPTS:-$JAVA_OPTS}

# TODO: investigate http://skife.org/java/unix/2011/06/20/really_executable_jars.html
# If you're packaging this for a package manager (.deb, homebrew, etc)
# you need to remove the self-install and upgrade functionality.
if [ "$1" = "self-install" ]; then
    echo "Downloading Leiningen now..."
    LEIN_DIR=`dirname "$LEIN_JAR"`
    mkdir -p "$LEIN_DIR"
    LEIN_URL="https://github.com/downloads/technomancy/leiningen/leiningen-$LEIN_VERSION-standalone.jar"
    $HTTP_CLIENT "$LEIN_JAR" "$LEIN_URL"
    if [ $? != 0 ]; then
        echo "Failed to download $LEIN_URL"
        if [ $SNAPSHOT = "YES" ]; then
            echo "If you have Maven installed, you can do"
            echo "mvn dependency:copy-dependencies; mv target/dependency lib"
            echo "See README.md for further SNAPSHOT build instructions."
        fi
        rm $LEIN_JAR 2> /dev/null
        exit 1
    fi
elif [ "$1" = "upgrade" ]; then
    if [ "$LEIN_DIR" != "" ]; then
        echo "The upgrade task is not meant to be run from a checkout."
        exit 1
    fi
    if [ $SNAPSHOT = "YES" ]; then
        echo "The upgrade task is only meant for stable releases."
        echo "See the \"Hacking\" section of the README."
        exit 1
    fi
    if [ ! -w "$SCRIPT" ]; then
        echo "You do not have permission to upgrade the installation in $SCRIPT"
        exit 1
    else
        echo "The script at $SCRIPT will be upgraded to the latest stable version."
        echo -n "Do you want to continue [Y/n]? "
        read RESP
        case "$RESP" in
            y|Y|"")
                echo
                echo "Upgrading..."
                TARGET="/tmp/lein-$$-upgrade"
                LEIN_SCRIPT_URL="https://github.com/technomancy/leiningen/raw/stable/bin/lein"
                $HTTP_CLIENT "$TARGET" "$LEIN_SCRIPT_URL" \
                    && mv "$TARGET" "$SCRIPT" \
                    && chmod +x "$SCRIPT" \
                    && echo && $SCRIPT self-install && echo && echo "Now running" `$SCRIPT version`
                exit $?;;
            *)
                echo "Aborted."
                exit 1;;
        esac
    fi
else
    if [ "$OSTYPE" = "cygwin" ]; then
        # When running on Cygwin, use Windows-style paths for java
        CLOJURE_JAR=`cygpath -w "$CLOJURE_JAR"`
        ORIGINAL_PWD=`cygpath -w "$ORIGINAL_PWD"`
        CLASSPATH=`cygpath -wp "$CLASSPATH"`
        NULL_DEVICE=NUL
    fi

    if [ $DEBUG ]; then
        echo $CLASSPATH
        echo $CLOJURE_JAR
    fi

    JLINE=""
    if ([ "$1" = "repl" ] || [ "$1" = "interactive" ] || [ "$1" = "int" ]) &&
        [ -z $INSIDE_EMACS ] && [ "$TERM" != "dumb" ]; then
        # Use rlwrap if it's available, otherwise fall back to JLine
        RLWRAP=`which rlwrap`
        if [ ! -x "$RLWRAP" ] || [ "$RLWRAP" = "" ]; then
            if [ ! -r "$LEIN_HOME/.jline-warn" ]; then
                echo "Using JLine for console I/O; install rlwrap for optimum experience."
                touch "$LEIN_HOME/.jline-warn"
            fi
            RLWRAP=""
            JLINE=jline.ConsoleRunner
            if [ "$OSTYPE" = "cygwin" ]; then
                JLINE="-Djline.terminal=jline.UnixTerminal jline.ConsoleRunner"
                CYGWIN_JLINE=y
            fi
        else
            # Test to see if rlwrap supports custom quote chars
            rlwrap -m -q '"' echo "hi" > /dev/null 2>&1
            if [ $? -eq 0 ]; then
                RLWRAP="$RLWRAP -m -q '\"'"
            fi
        fi
    fi

    # The -Xbootclasspath argument is optional here: if the jar
    # doesn't exist everything will still work, it will just have a
    # slower JVM boot.
    test $CYGWIN_JLINE && stty -icanon min 1 -echo
    if [ "$1" = "trampoline" ]; then
        TRAMPOLINE_FILE="/tmp/lein-trampoline-$$"
        $JAVA_CMD -Xbootclasspath/a:"$CLOJURE_JAR" -client $JVM_OPTS \
            -Dleiningen.original.pwd="$ORIGINAL_PWD" \
            -Dleiningen.trampoline-file=$TRAMPOLINE_FILE -cp "$CLASSPATH" \
            $JLINE clojure.main -e "(use 'leiningen.core)(-main)" \
            $NULL_DEVICE "$@"
        if [ -r $TRAMPOLINE_FILE ]; then
            TRAMPOLINE="$(cat $TRAMPOLINE_FILE)"
            rm $TRAMPOLINE_FILE
            exec sh -c "$TRAMPOLINE"
        fi
    else
        exec $RLWRAP $JAVA_CMD -Xbootclasspath/a:"$CLOJURE_JAR" -client $JVM_OPTS \
            -Dleiningen.original.pwd="$ORIGINAL_PWD" \
            -cp "$CLASSPATH" $JLINE clojure.main -e "(use 'leiningen.core)(-main)" \
            $NULL_DEVICE "$@"
        test $CYGWIN_JLINE && stty icanon echo
    fi
fi
>>>>>>> 015d19b5
<|MERGE_RESOLUTION|>--- conflicted
+++ resolved
@@ -13,12 +13,7 @@
 # cd to the project root, if applicable
 NOT_FOUND=1
 ORIGINAL_PWD="$PWD"
-<<<<<<< HEAD
 while [ ! -r "$PWD/project.clj" ] && [ "$PWD" != "/" ] && [ $NOT_FOUND -ne 0 ]; do
-=======
-while [ ! -r "$PWD/project.clj" ] && [ "$PWD" != "/" ] && [ $NOT_FOUND -ne 0 ]
-do
->>>>>>> 015d19b5
     cd ..
     if [ "$(dirname "$PWD")" = "/" ]; then
         NOT_FOUND=0
@@ -31,12 +26,6 @@
 JAVA_CMD=${JAVA_CMD:-"java"}
 LEIN_HOME=${LEIN_HOME:-"$HOME/.lein"}
 
-<<<<<<< HEAD
-LEIN_PLUGINS="$(ls -1 lib/dev/*jar 2> /dev/null | tr \\n \:)"
-LEIN_USER_PLUGINS="$(ls -1 $LEIN_HOME/plugins/*jar 2> /dev/null | tr \\n \:)"
-CLASSPATH=$CLASSPATH:$LEIN_USER_PLUGINS:$LEIN_PLUGINS:test/:src/
-CLOJURE_JAR="/usr/share/java/clojure-1.2.1.jar"
-=======
 DEV_PLUGINS="$(ls -1 lib/dev/*jar 2> /dev/null)"
 USER_PLUGINS="$(ls -1 "$LEIN_HOME"/plugins/*jar 2> /dev/null)"
 
@@ -72,11 +61,17 @@
 LEIN_JAR="$HOME/.lein/self-installs/leiningen-$LEIN_VERSION-standalone.jar"
 CLOJURE_JAR="$HOME/.m2/repository/org/clojure/clojure/1.2.0/clojure-1.2.0.jar"
 NULL_DEVICE=/dev/null
->>>>>>> 015d19b5
+
+# normalize $0 on certain BSDs
+if [ "$(dirname "$0")" = "." ]; then
+    SCRIPT="$(which $(basename "$0"))"
+else
+    SCRIPT="$0"
+fi
 
 for JAR in lein/'*' \
-    jtidy.jar ant.jar ant-launcher.jar xml-apis.jar; do
-    CLASSPATH="$CLASSPATH":"/usr/share/java/$JAR"
+    ant.jar ant-launcher.jar xml-apis.jar; do
+    CLASSPATH="$CLASSPATH":"/usr/share/java/$JAR:lib/*"
 done
 
 if [ $DEBUG ]; then
@@ -91,132 +86,29 @@
     RLWRAP="$RLWRAP -m -q '\"'" # custom quote chars
 fi
 
-<<<<<<< HEAD
-# The -Xbootclasspath argument is optional here: if the jar
-# doesn't exist everything will still work, it will just have a
-# slower JVM boot.
-exec $RLWRAP $JAVA_CMD -Xbootclasspath/a:"$CLOJURE_JAR" -client $JVM_OPTS \
-    -cp "$CLASSPATH" -Dleiningen.original.pwd="$ORIGINAL_PWD" \
-    clojure.main -e "(use 'leiningen.core)(-main)" /dev/null $@
-=======
-export JAVA_CMD=${JAVA_CMD:-"java"}
-
-# Support $JAVA_OPTS for backwards-compatibility.
-export JVM_OPTS=${JVM_OPTS:-$JAVA_OPTS}
-
-# TODO: investigate http://skife.org/java/unix/2011/06/20/really_executable_jars.html
-# If you're packaging this for a package manager (.deb, homebrew, etc)
-# you need to remove the self-install and upgrade functionality.
-if [ "$1" = "self-install" ]; then
-    echo "Downloading Leiningen now..."
-    LEIN_DIR=`dirname "$LEIN_JAR"`
-    mkdir -p "$LEIN_DIR"
-    LEIN_URL="https://github.com/downloads/technomancy/leiningen/leiningen-$LEIN_VERSION-standalone.jar"
-    $HTTP_CLIENT "$LEIN_JAR" "$LEIN_URL"
-    if [ $? != 0 ]; then
-        echo "Failed to download $LEIN_URL"
-        if [ $SNAPSHOT = "YES" ]; then
-            echo "If you have Maven installed, you can do"
-            echo "mvn dependency:copy-dependencies; mv target/dependency lib"
-            echo "See README.md for further SNAPSHOT build instructions."
-        fi
-        rm $LEIN_JAR 2> /dev/null
-        exit 1
-    fi
-elif [ "$1" = "upgrade" ]; then
-    if [ "$LEIN_DIR" != "" ]; then
-        echo "The upgrade task is not meant to be run from a checkout."
-        exit 1
-    fi
-    if [ $SNAPSHOT = "YES" ]; then
-        echo "The upgrade task is only meant for stable releases."
-        echo "See the \"Hacking\" section of the README."
-        exit 1
-    fi
-    if [ ! -w "$SCRIPT" ]; then
-        echo "You do not have permission to upgrade the installation in $SCRIPT"
-        exit 1
-    else
-        echo "The script at $SCRIPT will be upgraded to the latest stable version."
-        echo -n "Do you want to continue [Y/n]? "
-        read RESP
-        case "$RESP" in
-            y|Y|"")
-                echo
-                echo "Upgrading..."
-                TARGET="/tmp/lein-$$-upgrade"
-                LEIN_SCRIPT_URL="https://github.com/technomancy/leiningen/raw/stable/bin/lein"
-                $HTTP_CLIENT "$TARGET" "$LEIN_SCRIPT_URL" \
-                    && mv "$TARGET" "$SCRIPT" \
-                    && chmod +x "$SCRIPT" \
-                    && echo && $SCRIPT self-install && echo && echo "Now running" `$SCRIPT version`
-                exit $?;;
-            *)
-                echo "Aborted."
-                exit 1;;
-        esac
-    fi
-else
-    if [ "$OSTYPE" = "cygwin" ]; then
-        # When running on Cygwin, use Windows-style paths for java
-        CLOJURE_JAR=`cygpath -w "$CLOJURE_JAR"`
-        ORIGINAL_PWD=`cygpath -w "$ORIGINAL_PWD"`
-        CLASSPATH=`cygpath -wp "$CLASSPATH"`
-        NULL_DEVICE=NUL
+# Use rlwrap when appropriate
+if ([ "$1" = "repl" ] || [ "$1" = "interactive" ] || [ "$1" = "int" ]) &&
+    [ -z $INSIDE_EMACS ] && [ "$TERM" != "dumb" ]; then
+    which rlwrap
+    if [ $? -eq 0 ]; then
+        RLWRAP="rlwrap -m -q '\"'" # custom quote chars
     fi
 
-    if [ $DEBUG ]; then
-        echo $CLASSPATH
-        echo $CLOJURE_JAR
-    fi
-
-    JLINE=""
-    if ([ "$1" = "repl" ] || [ "$1" = "interactive" ] || [ "$1" = "int" ]) &&
-        [ -z $INSIDE_EMACS ] && [ "$TERM" != "dumb" ]; then
-        # Use rlwrap if it's available, otherwise fall back to JLine
-        RLWRAP=`which rlwrap`
-        if [ ! -x "$RLWRAP" ] || [ "$RLWRAP" = "" ]; then
-            if [ ! -r "$LEIN_HOME/.jline-warn" ]; then
-                echo "Using JLine for console I/O; install rlwrap for optimum experience."
-                touch "$LEIN_HOME/.jline-warn"
-            fi
-            RLWRAP=""
-            JLINE=jline.ConsoleRunner
-            if [ "$OSTYPE" = "cygwin" ]; then
-                JLINE="-Djline.terminal=jline.UnixTerminal jline.ConsoleRunner"
-                CYGWIN_JLINE=y
-            fi
-        else
-            # Test to see if rlwrap supports custom quote chars
-            rlwrap -m -q '"' echo "hi" > /dev/null 2>&1
-            if [ $? -eq 0 ]; then
-                RLWRAP="$RLWRAP -m -q '\"'"
-            fi
-        fi
-    fi
-
-    # The -Xbootclasspath argument is optional here: if the jar
-    # doesn't exist everything will still work, it will just have a
-    # slower JVM boot.
-    test $CYGWIN_JLINE && stty -icanon min 1 -echo
-    if [ "$1" = "trampoline" ]; then
+elif [ "$1" = "trampoline" ]; then
         TRAMPOLINE_FILE="/tmp/lein-trampoline-$$"
         $JAVA_CMD -Xbootclasspath/a:"$CLOJURE_JAR" -client $JVM_OPTS \
             -Dleiningen.original.pwd="$ORIGINAL_PWD" \
             -Dleiningen.trampoline-file=$TRAMPOLINE_FILE -cp "$CLASSPATH" \
-            $JLINE clojure.main -e "(use 'leiningen.core)(-main)" \
+            clojure.main -e "(use 'leiningen.core)(-main)" \
             $NULL_DEVICE "$@"
         if [ -r $TRAMPOLINE_FILE ]; then
             TRAMPOLINE="$(cat $TRAMPOLINE_FILE)"
             rm $TRAMPOLINE_FILE
             exec sh -c "$TRAMPOLINE"
         fi
-    else
+else
         exec $RLWRAP $JAVA_CMD -Xbootclasspath/a:"$CLOJURE_JAR" -client $JVM_OPTS \
             -Dleiningen.original.pwd="$ORIGINAL_PWD" \
-            -cp "$CLASSPATH" $JLINE clojure.main -e "(use 'leiningen.core)(-main)" \
+            -cp "$CLASSPATH" clojure.main -e "(use 'leiningen.core)(-main)" \
             $NULL_DEVICE "$@"
-        test $CYGWIN_JLINE && stty icanon echo
-    fi
-fi
->>>>>>> 015d19b5
+fi